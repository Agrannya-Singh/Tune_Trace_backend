# Web Framework & Server
fastapi
uvicorn
gunicorn

# Database & Migrations
sqlalchemy
psycopg2-binary
alembic

<<<<<<< HEAD
# ==============================================================================
# Data Validation & Configuration
# ==============================================================================
# Pydantic is used by FastAPI for data validation and settings management.
# Python-dotenv is used to load environment variables from a .env file for development.
pydantic==2.11.9
python-dotenv==1.1.1
=======
# Caching
redis
>>>>>>> 845d0bab

# Utilities & API Calls
python-dotenv
requests<|MERGE_RESOLUTION|>--- conflicted
+++ resolved
@@ -8,18 +8,8 @@
 psycopg2-binary
 alembic
 
-<<<<<<< HEAD
-# ==============================================================================
-# Data Validation & Configuration
-# ==============================================================================
-# Pydantic is used by FastAPI for data validation and settings management.
-# Python-dotenv is used to load environment variables from a .env file for development.
-pydantic==2.11.9
-python-dotenv==1.1.1
-=======
 # Caching
 redis
->>>>>>> 845d0bab
 
 # Utilities & API Calls
 python-dotenv
